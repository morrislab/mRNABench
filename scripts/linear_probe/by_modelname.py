--- conflicted
+++ resolved
@@ -22,18 +22,12 @@
 parser.add_argument("--target", type=str, default="target")
 parser.add_argument("--split_type", type=str, default="default")
 parser.add_argument("--seq_chunk_overlap", type=int, default=0)
-<<<<<<< HEAD
 parser.add_argument("--seeds", type=str, default="[2541, 413, 411, 412, 2547]")
-=======
-parser.add_argument("--split_type", type=str, default="default")
-parser.add_argument("--isoform_resolved", type=str2bool, default=False)
->>>>>>> fc0457d2
 args = parser.parse_args()
 
 
 if __name__ == "__main__":
     model_class = MODEL_CATALOG[args.model_name]
-<<<<<<< HEAD
     model_short_name = model_class.get_short_name(args.model_version)
 
     prober = (
@@ -49,34 +43,11 @@
         .set_target(args.target)
         .use_persister()
         .build()
-=======
-
-    prober = LinearProbe.init_from_name(
-        args.model_name,
-        args.model_version,
-        args.data,
-        target_col=args.target,
-        task=args.task,
-        seq_chunk_overlap=args.seq_chunk_overlap,
-        split_type=args.split_type,
-        split_ratios=(0.7, 0.15, 0.15),
-        eval_all_splits=True,
-        ss_map_path="/home/dalalt1/Orthrus_eval/essentiality/lncRNA_homology/output/similarity_results_full.npz",
-        threshold=0.75,
-        isoform_resolved=args.isoform_resolved,
->>>>>>> fc0457d2
     )
 
     lp_res_path = prober.dataset.dataset_path + "/lp_results"
 
-<<<<<<< HEAD
     seeds = eval(args.seeds)
-=======
-    seeds = [0, 1, 7, 9, 42, 123, 256, 777, 2025, 31415]
-
-    metrics = prober.linear_probe_multirun(seeds, persist=True)
-    average_metrics = prober.compute_multirun_results(metrics, persist=True)
->>>>>>> fc0457d2
 
     for seed in seeds:
         out_fn = prober.persister.get_output_filename(seed)
