from collections.abc import Callable

from .benchmark_dataset import BenchmarkDataset
from .go_mol_func import GOMolecularFunction
from .pcg_essentiality import (
    PCGEssHAP1,
    PCGEssHEK293FT,
    PCGEssK562,
    PCGEssMDA_MB_231,
    PCGEssTHP1,
    PCGEssShared
)
from .lncrna_essentiality import (
    LNCRNAEssHAP1,
    LNCRNAEssHEK293FT,
    LNCRNAEssK562,
    LNCRNAEssMDA_MB_231,
    LNCRNAEssTHP1,
    LNCRNAEssShared
)
from .rna_hl_human import RNAHalfLifeHuman
from .rna_hl_mouse import RNAHalfLifeMouse
from .rna_loc_ietswaart import RNALocalizationIetswaart
from .prot_loc import ProteinLocalization
from .mrl_sugimoto import MRLSugimoto
from .mrl_sample import (
    MRLSampleEGFP,
    MRLSampleMCherry,
    MRLSampleDesigned,
    MRLSampleVarying
)
from .vep_traitgym import VEPTraitGymComplex, VEPTraitGymMendelian

from .eclip_binding import (
    eCLIPBindingK562,
    eCLIP_K562_RBPS_LIST,
    eCLIPBindingHepG2,
    eCLIP_HepG2_RBPS_LIST,
)

DATASET_CATALOG: dict[str, Callable[..., BenchmarkDataset]] = {
    "eclip-binding-k562": eCLIPBindingK562,
    "eclip-binding-hepg2": eCLIPBindingHepG2,
    "go-mf": GOMolecularFunction,
    "pcg-ess-hap1": PCGEssHAP1,
    "pcg-ess-hek293ft": PCGEssHEK293FT,
    "pcg-ess-k562": PCGEssK562,
    "pcg-ess-mda-mb-231": PCGEssMDA_MB_231,
    "pcg-ess-thp1": PCGEssTHP1,
    "pcg-ess-shared": PCGEssShared,
    "lncrna-ess-hap1": LNCRNAEssHAP1,
    "lncrna-ess-hek293ft": LNCRNAEssHEK293FT,
    "lncrna-ess-k562": LNCRNAEssK562,
    "lncrna-ess-mda-mb-231": LNCRNAEssMDA_MB_231,
    "lncrna-ess-thp1": LNCRNAEssTHP1,
    "lncrna-ess-shared": LNCRNAEssShared,
    "rnahl-human": RNAHalfLifeHuman,
    "rnahl-mouse": RNAHalfLifeMouse,
    "rna-loc-ietswaart": RNALocalizationIetswaart,
    "prot-loc": ProteinLocalization,
    "mrl-sugimoto": MRLSugimoto,
    "mrl-sample-egfp": MRLSampleEGFP,
    "mrl-sample-mcherry": MRLSampleMCherry,
    "mrl-sample-designed": MRLSampleDesigned,
    "mrl-sample-varying": MRLSampleVarying,
    "vep-traitgym-complex": VEPTraitGymComplex,
    "vep-traitgym-mendelian": VEPTraitGymMendelian,
}

DATASET_INFO = {
    "eclip-binding-k562": {
        "dataset": "eclip-binding-k562",
        "task": "classification",
        "target_col": eCLIP_K562_RBPS_LIST,
        "col_name": "eclip-binding-k562",
        "split_type": "homology",
    },
    "eclip-binding-hepg2": {
        "dataset": "eclip-binding-hepg2",
        "task": "classification",
        "target_col": eCLIP_HepG2_RBPS_LIST,
        "col_name": "eclip-binding-hepg2",
        "split_type": "homology",
    },
    "go-mf": {
        "dataset": "go-mf",
        "task": "multilabel",
        "target_col": "target",
        "col_name": "go-mf",
        "split_type": "homology",
    },
    "mrl-sugimoto": {
        "dataset": "mrl-sugimoto",
        "task": "reg_ridge",
        "target_col": "target",
        "col_name": "mrl-sugimoto",
        "split_type": "homology",
    },
    "mrl-sample-egfp-m1pseudo": {
        "dataset": "mrl-sample-egfp",
        "task": "reg_ridge",
        "target_col": "mrl_egfp_m1pseudo",
        "col_name": "mrl-sample-egfp-m1pseudo",
        "split_type": "default",
    },
    "mrl-sample-egfp-pseudo": {
        "dataset": "mrl-sample-egfp",
        "task": "reg_ridge",
        "target_col": "mrl_egfp_pseudo",
        "col_name": "mrl-sample-egfp-pseudo",
        "split_type": "default",
    },
    "mrl-sample-egfp-unmod": {
        "dataset": "mrl-sample-egfp",
        "task": "reg_ridge",
        "target_col": "mrl_egfp_unmod",
        "col_name": "mrl-sample-egfp-unmod",
        "split_type": "default",
    },
    "mrl-sample-mcherry": {
        "dataset": "mrl-sample-mcherry",
        "task": "reg_ridge",
        "target_col": "mrl_mcherry",
        "col_name": "mrl-sample-mcherry",
        "split_type": "default",
    },
    "mrl-sample-designed": {
        "dataset": "mrl-sample-designed",
        "task": "reg_ridge",
        "target_col": "mrl_designed",
        "col_name": "mrl-sample-designed",
        "split_type": "default",
    },
    "mrl-sample-varying": {
        "dataset": "mrl-sample-varying",
        "task": "reg_ridge",
        "target_col": "mrl_varying_length",
        "col_name": "mrl-sample-varying",
        "split_type": "default",
    },
    "prot-loc": {
        "dataset": "prot-loc",
        "task": "multilabel",
        "target_col": "target",
        "col_name": "prot-loc",
        "split_type": "homology",
    },
    "rnahl-human": {
        "dataset": "rnahl-human",
        "task": "reg_ridge",
        "target_col": "target",
        "col_name": "rnahl-human",
        "split_type": "homology",
    },
    "rnahl-mouse": {
        "dataset": "rnahl-mouse",
        "task": "reg_ridge",
        "target_col": "target",
        "col_name": "rnahl-mouse",
        "split_type": "homology",
    },
    "rna-loc-ietswaart": {
        "dataset": "rna-loc-ietswaart",
        "task": "multilabel",
        "target_col": "target",
        "col_name": "rna-loc-ietswaart",
        "split_type": "homology",
<<<<<<< HEAD
        "isoform_resolved": False,
    }
=======
    },
>>>>>>> e6959811
}

for ttype in ["pcg", "lncrna"]:
    split_type = "homology" if ttype == "pcg" else "ss"
    for cell in ["hap1", "hek293ft", "k562", "mda-mb-231", "thp1", "shared"]:
        # Use uppercase for target column suffix (adjust if needed).
        cell_upper = cell.upper()

        DATASET_INFO[f"{ttype}-ess-{cell}"] = {
            "dataset": f"{ttype}-ess-{cell}",
            "task": "classification",
            "target_col": f"essential_{cell_upper}",
            "col_name": f"{ttype}-ess-{cell}",
            "split_type": split_type,
        }

        if cell != "shared":
            DATASET_INFO[f"{ttype}-ess-{cell}-day14-log2fc"] = {
                "dataset": f"{ttype}-ess-{cell}",
                "task": "reg_ridge",
                "target_col": f"day14_log2fc_{cell_upper}",
                "col_name": f"{ttype}-ess-{cell}-day14-log2fc",
                "split_type": split_type,
            }<|MERGE_RESOLUTION|>--- conflicted
+++ resolved
@@ -165,12 +165,7 @@
         "target_col": "target",
         "col_name": "rna-loc-ietswaart",
         "split_type": "homology",
-<<<<<<< HEAD
-        "isoform_resolved": False,
-    }
-=======
     },
->>>>>>> e6959811
 }
 
 for ttype in ["pcg", "lncrna"]:
